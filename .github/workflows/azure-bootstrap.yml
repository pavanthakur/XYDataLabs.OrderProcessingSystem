name: Azure Bootstrap Setup

on:
  workflow_dispatch:
    inputs:
      environment:
        description: 'Target environment to bootstrap'
        required: true
        type: choice
        options:
          - dev
          - staging
          - prod
          - all
      setupOidc:
        description: 'Setup OIDC (first-time only)'
        required: true
        type: boolean
        default: false
      configureSecrets:
        description: 'Configure GitHub secrets (requires GitHub token)'
        required: true
        type: boolean
        default: false
      bootstrapInfra:
        description: 'Bootstrap infrastructure (App Services, etc.)'
        required: true
        type: boolean
        default: true
      enableValidation:
        description: 'Enable pre-deployment validation after bootstrap'
        required: true
        type: boolean
        default: true

permissions:
  contents: write
  id-token: write

jobs:
  validate-inputs:
    name: Validate Workflow Inputs
    runs-on: windows-latest
    steps:
      - name: Log Workflow Start
        run: |
          Write-Host "" -ForegroundColor Gray
          Write-Host "========================================================================" -ForegroundColor Cyan
          Write-Host "  AZURE BOOTSTRAP WORKFLOW STARTED" -ForegroundColor Cyan
          Write-Host "========================================================================" -ForegroundColor Cyan
          Write-Host "" -ForegroundColor Gray
          Write-Host "⏰ Timestamp: $(Get-Date -Format 'yyyy-MM-dd HH:mm:ss')" -ForegroundColor Gray
          Write-Host "👤 Triggered by: ${{ github.actor }}" -ForegroundColor Gray
          Write-Host "🌿 Branch: ${{ github.ref_name }}" -ForegroundColor Gray
          Write-Host "📦 Repository: ${{ github.repository }}" -ForegroundColor Gray
          Write-Host "🔗 Run URL: ${{ github.server_url }}/${{ github.repository }}/actions/runs/${{ github.run_id }}" -ForegroundColor Gray
          Write-Host "" -ForegroundColor Gray
          Write-Host "📋 USER SELECTED PARAMETERS:" -ForegroundColor Yellow
          Write-Host "  ✓ Target environment:           ${{ inputs.environment }}" -ForegroundColor White
          Write-Host "  ✓ Setup OIDC:                   ${{ inputs.setupOidc }}" -ForegroundColor White
          Write-Host "  ✓ Configure GitHub secrets:     ${{ inputs.configureSecrets }}" -ForegroundColor White
          Write-Host "  ✓ Bootstrap infrastructure:     ${{ inputs.bootstrapInfra }}" -ForegroundColor White
          Write-Host "  ✓ Enable validation:            ${{ inputs.enableValidation }}" -ForegroundColor White
          Write-Host "" -ForegroundColor Gray
          Write-Host "========================================================================" -ForegroundColor Cyan
          Write-Host "" -ForegroundColor Gray
      
      - name: Validate Configuration
        run: |
          Write-Host "🔍 Validating workflow inputs..." -ForegroundColor Cyan
          Write-Host "=" * 70 -ForegroundColor Gray
          
          $env = "${{ inputs.environment }}"
          $setupOidc = "${{ inputs.setupOidc }}"
          $configSecrets = "${{ inputs.configureSecrets }}"
          $bootstrap = "${{ inputs.bootstrapInfra }}"
          $enableValidation = "${{ inputs.enableValidation }}"
          
          Write-Host "`n📋 Workflow Inputs:" -ForegroundColor Cyan
          Write-Host "  Environment: $env" -ForegroundColor Yellow
          Write-Host "  Setup OIDC: $setupOidc" -ForegroundColor Yellow
          Write-Host "  Configure secrets: $configSecrets" -ForegroundColor Yellow
          Write-Host "  Bootstrap infra: $bootstrap" -ForegroundColor Yellow
          Write-Host "  Enable validation: $enableValidation" -ForegroundColor Yellow
          
          # Display branch-to-environment mapping
          Write-Host "`n🗺️  Branch → Environment Mapping:" -ForegroundColor Cyan
          Write-Host "  dev branch      → dev environment (dev.json)" -ForegroundColor Gray
          Write-Host "  staging branch  → staging environment (staging.json)" -ForegroundColor Gray
          Write-Host "  main branch     → prod environment (prod.json)" -ForegroundColor Gray
          
          # Show what will be created based on selection
          Write-Host "`n📦 Resources to be created:" -ForegroundColor Cyan
          if ($env -eq "all") {
            Write-Host "  OIDC Credentials:" -ForegroundColor Yellow
            Write-Host "    - dev branch (repo:pavanthakur/XYDataLabs.OrderProcessingSystem:ref:refs/heads/dev)" -ForegroundColor Gray
            Write-Host "    - staging branch (repo:pavanthakur/XYDataLabs.OrderProcessingSystem:ref:refs/heads/staging)" -ForegroundColor Gray
            Write-Host "    - main branch (repo:pavanthakur/XYDataLabs.OrderProcessingSystem:ref:refs/heads/main)" -ForegroundColor Gray
            Write-Host "    - dev environment (repo:pavanthakur/XYDataLabs.OrderProcessingSystem:environment:dev)" -ForegroundColor Gray
            Write-Host "    - staging environment (repo:pavanthakur/XYDataLabs.OrderProcessingSystem:environment:staging)" -ForegroundColor Gray
            Write-Host "    - prod environment (repo:pavanthakur/XYDataLabs.OrderProcessingSystem:environment:prod)" -ForegroundColor Gray
            Write-Host "  GitHub Secrets: dev, staging, prod" -ForegroundColor Yellow
            Write-Host "  Bootstrap: dev, staging, prod resource groups" -ForegroundColor Yellow
          } else {
            Write-Host "  OIDC Credentials:" -ForegroundColor Yellow
            Write-Host "    - $env branch (repo:pavanthakur/XYDataLabs.OrderProcessingSystem:ref:refs/heads/$env)" -ForegroundColor Gray
            Write-Host "    - $env environment (repo:pavanthakur/XYDataLabs.OrderProcessingSystem:environment:$env)" -ForegroundColor Gray
            Write-Host "  GitHub Secrets: $env" -ForegroundColor Yellow
            Write-Host "  Bootstrap: $env resource group" -ForegroundColor Yellow
          }
          
          Write-Host "`n⚠️  Validation Checks:" -ForegroundColor Cyan
          
          # Validate environment selection
          if ($env -notin @('dev', 'staging', 'prod', 'all')) {
            Write-Host "  ❌ Invalid environment: $env" -ForegroundColor Red
            Write-Error "Invalid environment: $env. Must be dev, staging, prod, or all."
            exit 1
          }
          Write-Host "  ✅ Environment selection valid" -ForegroundColor Green
          
          # Warn if bootstrapping without OIDC/secrets
          if ($bootstrap -eq "true" -and $setupOidc -eq "false" -and $configSecrets -eq "false") {
            Write-Host "  ⚠️  Bootstrapping without OIDC/secrets - ensure they exist!" -ForegroundColor Yellow
          } else {
            Write-Host "  ✅ Configuration sequence valid" -ForegroundColor Green
          }
          
          Write-Host "`n" -ForegroundColor Gray
          Write-Host "=" * 70 -ForegroundColor Gray
          Write-Host "✅ Input validation passed - proceeding..." -ForegroundColor Green

  setup-oidc:
    name: Setup Azure OIDC
    if: inputs.setupOidc
    needs: [validate-inputs]
    runs-on: windows-latest
    outputs:
      clientId: ${{ steps.oidc.outputs.clientId }}
      tenantId: ${{ steps.oidc.outputs.tenantId }}
      subscriptionId: ${{ steps.oidc.outputs.subscriptionId }}
      appObjectId: ${{ steps.oidc.outputs.appObjectId }}
    steps:
      - uses: actions/checkout@v4
      
      - name: Azure Login (Device Code)
        timeout-minutes: 3
        run: |
          Write-Host "🔐 Azure Login Required" -ForegroundColor Cyan
          Write-Host "This is a one-time setup. Please authenticate when prompted." -ForegroundColor Yellow
          Write-Host "⏱️  Timeout: 3 minutes" -ForegroundColor Yellow
          az login --use-device-code
      
      - name: Setup OIDC App Registration
        id: oidc
        run: |
          Write-Host "🚀 Setting up GitHub Actions OIDC..." -ForegroundColor Cyan
          
          # Determine branches and environments based on input
          $selectedEnv = "${{ inputs.environment }}"
          if ($selectedEnv -eq "all") {
            $branches = "dev,staging,main"
            $environments = "dev,staging,prod"
          } else {
            $branches = $selectedEnv
            $environments = $selectedEnv
          }
          
          Write-Host "Creating credentials for:" -ForegroundColor Yellow
          Write-Host "  Branches: $branches" -ForegroundColor Gray
          Write-Host "  Environments: $environments" -ForegroundColor Gray
          Write-Host "  Repository: pavanthakur/XYDataLabs.OrderProcessingSystem" -ForegroundColor Gray
          
          # Run setup script
          ./Resources/Azure-Deployment/setup-github-oidc.ps1 `
            -Branches $branches `
            -Environments $environments `
            -GitHubOwner "pavanthakur" `
            -Repository "XYDataLabs.OrderProcessingSystem"
          
          Write-Host "" -ForegroundColor Gray
          Write-Host "Script parameters passed:" -ForegroundColor Cyan
          Write-Host "  -Branches $branches" -ForegroundColor Gray
          Write-Host "  -Environments $environments" -ForegroundColor Gray
          
          if ($LASTEXITCODE -ne 0) {
            Write-Error "OIDC setup failed with exit code $LASTEXITCODE"
            exit $LASTEXITCODE
          }
          
          # Extract credentials from Azure
          $sub = az account show | ConvertFrom-Json
          if (-not $sub) {
            Write-Error "Failed to get Azure subscription"
            exit 1
          }
          
          $app = az ad app list --display-name "GitHub-Actions-OIDC" | ConvertFrom-Json
          if (-not $app -or $app.Count -eq 0) {
            Write-Error "Failed to create or find OIDC app"
            exit 1
          }
          
          $clientId = $app[0].appId
          $appObjectId = $app[0].id
          $tenantId = $sub.tenantId
          $subscriptionId = $sub.id
          
          # Output for next jobs
          "clientId=$clientId" >> $env:GITHUB_OUTPUT
          "tenantId=$tenantId" >> $env:GITHUB_OUTPUT
          "subscriptionId=$subscriptionId" >> $env:GITHUB_OUTPUT
          "appObjectId=$appObjectId" >> $env:GITHUB_OUTPUT
          
          Write-Host "✅ OIDC Setup Complete" -ForegroundColor Green
          Write-Host "   Client ID: $clientId" -ForegroundColor Gray
          Write-Host "   Tenant ID: $tenantId" -ForegroundColor Gray
          Write-Host "   App Object ID: $appObjectId" -ForegroundColor Gray
      
      - name: Verify Federated Credentials
        run: |
          Write-Host "🔍 Verifying federated credentials..." -ForegroundColor Cyan
          
          $appObjectId = "${{ steps.oidc.outputs.appObjectId }}"
          $expectedPattern = "repo:pavanthakur/XYDataLabs.OrderProcessingSystem"
          $selectedEnv = "${{ inputs.environment }}"
          $expectedCount = if ($selectedEnv -eq "all") { 6 } else { 2 }
          $maxRetries = 3
          $retryDelay = 20
          $validCreds = $null
          
          Write-Host "Expected credentials count: $expectedCount (environment: $selectedEnv)" -ForegroundColor Gray
          
          for ($i = 1; $i -le $maxRetries; $i++) {
            Write-Host "`n[Attempt $i/$maxRetries] Waiting $retryDelay seconds for Azure AD propagation..." -ForegroundColor Gray
            Start-Sleep -Seconds $retryDelay
            
            Write-Host "Purging Azure CLI cache and querying credentials..." -ForegroundColor Gray
            az cache purge 2>$null | Out-Null
            $creds = az ad app federated-credential list --id $appObjectId | ConvertFrom-Json
            
            $validCount = ($creds | Where-Object { $_.subject -like "$expectedPattern*" }).Count
            Write-Host "Found $validCount/$($creds.Count) credentials with correct format" -ForegroundColor $(if ($validCount -eq $expectedCount) { "Green" } else { "Yellow" })
            
            if ($validCount -eq $expectedCount) {
              Write-Host "✅ All credentials have propagated correctly!" -ForegroundColor Green
              $validCreds = $creds
              break
            }
            
            if ($i -lt $maxRetries) {
              Write-Host "⚠️ Still seeing old credentials, retrying..." -ForegroundColor Yellow
            }
          }
          
          if (-not $validCreds) {
            Write-Warning "Azure AD still showing stale credentials after $($maxRetries * $retryDelay) seconds"
            Write-Warning "This is likely an Azure AD caching issue. Proceeding with manual verification..."
            $creds = az ad app federated-credential list --id $appObjectId | ConvertFrom-Json
          } else {
            $creds = $validCreds
          }
          
          Write-Host "`nCreated federated credentials:" -ForegroundColor Green
          foreach ($cred in $creds) {
            Write-Host "  - Name: $($cred.name)" -ForegroundColor White
            Write-Host "    Subject: $($cred.subject)" -ForegroundColor Gray
          }
          
          if ($creds.Count -lt $expectedCount) {
            Write-Warning "Expected $expectedCount federated credentials, found $($creds.Count). OIDC setup may be incomplete."
            Write-Warning "Re-run this workflow with 'Setup OIDC' enabled to create missing credentials."
          } else {
            Write-Host "`n✅ All $expectedCount federated credentials verified!" -ForegroundColor Green
          }
          
          Write-Host "`n🔎 Checking for required credentials..." -ForegroundColor Cyan
          
          # Check branch credential for selected environment
          Write-Host "Searching for $selectedEnv branch credential..." -ForegroundColor Gray
          $expectedBranch = "repo:pavanthakur/XYDataLabs.OrderProcessingSystem:ref:refs/heads/$selectedEnv"
          Write-Host "Expected: $expectedBranch" -ForegroundColor Gray
          $devBranchCred = $creds | Where-Object { $_.subject -eq $expectedBranch }
          if ($devBranchCred) {
            Write-Host "✅ $selectedEnv branch credential found: $($devBranchCred.name)" -ForegroundColor Green
          } else {
            Write-Host "❌ $selectedEnv branch credential NOT found" -ForegroundColor Red
            Write-Host "Actual subjects found:" -ForegroundColor Yellow
            foreach ($cred in $creds) {
              Write-Host "  - $($cred.subject)" -ForegroundColor Yellow
            }
            Write-Error "⚠️ $selectedEnv branch federated credential is missing! Bootstrap will fail."
          }
          
          # Check environment credential for selected environment
          Write-Host "`nSearching for $selectedEnv environment credential..." -ForegroundColor Gray
          $expectedEnv = "repo:pavanthakur/XYDataLabs.OrderProcessingSystem:environment:$selectedEnv"
          Write-Host "Expected: $expectedEnv" -ForegroundColor Gray
          $devEnvCred = $creds | Where-Object { $_.subject -eq $expectedEnv }
          if ($devEnvCred) {
            Write-Host "✅ $selectedEnv environment credential found: $($devEnvCred.name)" -ForegroundColor Green
          } else {
            Write-Host "❌ $selectedEnv environment credential NOT found" -ForegroundColor Red
          }
      
      - name: Create Setup Summary
        run: |
          "## 🔐 Azure OIDC Setup Complete" >> $env:GITHUB_STEP_SUMMARY
          "" >> $env:GITHUB_STEP_SUMMARY
          "### 📋 Next Steps" >> $env:GITHUB_STEP_SUMMARY
          "1. Add these secrets to GitHub (if not using automated secret configuration):" >> $env:GITHUB_STEP_SUMMARY
          "   - AZUREAPPSERVICE_CLIENTID: ``${{ steps.oidc.outputs.clientId }}``" >> $env:GITHUB_STEP_SUMMARY
          "   - AZUREAPPSERVICE_TENANTID: ``${{ steps.oidc.outputs.tenantId }}``" >> $env:GITHUB_STEP_SUMMARY
          "   - AZUREAPPSERVICE_SUBSCRIPTIONID: ``${{ steps.oidc.outputs.subscriptionId }}``" >> $env:GITHUB_STEP_SUMMARY
          "" >> $env:GITHUB_STEP_SUMMARY
          "2. Re-run this workflow with ``Configure GitHub secrets`` enabled" >> $env:GITHUB_STEP_SUMMARY
          "3. Then run with ``Bootstrap infrastructure`` enabled" >> $env:GITHUB_STEP_SUMMARY

  configure-secrets:
    name: Configure GitHub Secrets
    if: inputs.configureSecrets
    needs: [validate-inputs, setup-oidc]
    runs-on: windows-latest
    steps:
      - uses: actions/checkout@v4
      
      - name: Validate Prerequisites
        env:
          GH_TOKEN: ${{ secrets.GH_PAT }}
        run: |
          Write-Host "🔍 Checking if OIDC setup was performed..." -ForegroundColor Cyan
          $setupOidc = "${{ inputs.setupOidc }}"
          $hasClientId = "${{ needs.setup-oidc.outputs.clientId }}" -ne ""
          
          if ($setupOidc -eq "true" -and -not $hasClientId) {
            Write-Error "OIDC setup was enabled but no client ID was output. Check setup-oidc job logs."
            exit 1
          }
          
          if ($setupOidc -eq "false" -and -not $hasClientId) {
            Write-Warning "Running without OIDC setup. Ensure Azure app credentials already exist in secrets."
          }
          
          # Check if GH_PAT is available (required for setting environment secrets)
          if (-not $env:GH_TOKEN -or $env:GH_TOKEN -eq "") {
            Write-Host "" -ForegroundColor Gray
            Write-Host "=" * 80 -ForegroundColor Red
            Write-Host "❌ PREREQUISITE MISSING: GH_PAT Repository Secret" -ForegroundColor Red
            Write-Host "=" * 80 -ForegroundColor Red
            Write-Host "" -ForegroundColor Gray
            Write-Host "The 'Configure GitHub Secrets' step requires a GitHub Personal Access Token (PAT)" -ForegroundColor Yellow
            Write-Host "to set environment-level secrets via the GitHub CLI." -ForegroundColor Yellow
            Write-Host "" -ForegroundColor Gray
            Write-Host "📋 Required Steps:" -ForegroundColor Cyan
            Write-Host "" -ForegroundColor Gray
            Write-Host "1. Create a GitHub Personal Access Token (Classic or Fine-grained):" -ForegroundColor White
            Write-Host "   • Navigate to: https://github.com/settings/tokens" -ForegroundColor Gray
            Write-Host "   • For Classic token: Select scope 'repo' (full control of private repositories)" -ForegroundColor Gray
            Write-Host "   • For Fine-grained token: Select 'Secrets' with Read and Write access" -ForegroundColor Gray
            Write-Host "" -ForegroundColor Gray
            Write-Host "2. Add the token as a repository secret named 'GH_PAT':" -ForegroundColor White
            Write-Host "   • Navigate to: https://github.com/${{ github.repository }}/settings/secrets/actions" -ForegroundColor Gray
            Write-Host "   • Click 'New repository secret'" -ForegroundColor Gray
            Write-Host "   • Name: GH_PAT" -ForegroundColor Gray
            Write-Host "   • Value: <your-token>" -ForegroundColor Gray
            Write-Host "" -ForegroundColor Gray
            Write-Host "3. Re-run this workflow after adding the GH_PAT secret" -ForegroundColor White
            Write-Host "" -ForegroundColor Gray
            Write-Host "=" * 80 -ForegroundColor Red
            Write-Host "" -ForegroundColor Gray
            Write-Error "GH_PAT repository secret not found. Please follow the steps above."
            exit 1
          }
          
          Write-Host "✅ Prerequisites validated (including GH_PAT)" -ForegroundColor Green
      
      - name: Check Required Secrets
        id: check
        env:
          GH_TOKEN: ${{ secrets.GH_PAT }}
        run: |
          $hasClientId = "${{ secrets.AZUREAPPSERVICE_CLIENTID }}" -ne ""
          $hasTenantId = "${{ secrets.AZUREAPPSERVICE_TENANTID }}" -ne ""
          $hasSubscriptionId = "${{ secrets.AZUREAPPSERVICE_SUBSCRIPTIONID }}" -ne ""
          $hasRepoPat = $false
          if ($env:GH_TOKEN) { $hasRepoPat = $true }

          Write-Host "---- BEGIN REPOSITORY SECRET BASELINE ----" -ForegroundColor Cyan
          Write-Host "Repo Secret Present?  AZUREAPPSERVICE_CLIENTID    : $hasClientId" -ForegroundColor Gray
          Write-Host "Repo Secret Present?  AZUREAPPSERVICE_TENANTID    : $hasTenantId" -ForegroundColor Gray
          Write-Host "Repo Secret Present?  AZUREAPPSERVICE_SUBSCRIPTIONID : $hasSubscriptionId" -ForegroundColor Gray
          Write-Host "Repo Secret Present?  GH_PAT                     : $hasRepoPat" -ForegroundColor Gray
          Write-Host "Timestamp (UTC): $(Get-Date -Format 'yyyy-MM-dd HH:mm:ss')" -ForegroundColor Gray
          Write-Host "---- END REPOSITORY SECRET BASELINE ----" -ForegroundColor Cyan
          
          if ($hasClientId -and $hasTenantId -and $hasSubscriptionId) {
            Write-Host "✅ All secrets already configured" -ForegroundColor Green
            "secretsExist=true" >> $env:GITHUB_OUTPUT
          } else {
            Write-Host "⚠️ Secrets missing, will attempt configuration" -ForegroundColor Yellow
            "secretsExist=false" >> $env:GITHUB_OUTPUT
          }

      - name: Log GH_PAT Availability (Pre-Set)
        env:
          GH_TOKEN: ${{ secrets.GH_PAT }}
        run: |
          if ($env:GH_TOKEN) {
            $len = $env:GH_TOKEN.Length
            Write-Host "GH_PAT repository secret detected (length: $len chars)." -ForegroundColor Green
          } else {
            Write-Warning "GH_PAT repository secret NOT found. Set it before re-running if environment secret configuration is needed."
          }
      
      - name: Set Environment Secrets
        if: steps.check.outputs.secretsExist == 'false'
        env:
          GH_TOKEN: ${{ secrets.GH_PAT }}
          CLIENT_ID: ${{ needs.setup-oidc.outputs.clientId }}
          TENANT_ID: ${{ needs.setup-oidc.outputs.tenantId }}
          SUBSCRIPTION_ID: ${{ needs.setup-oidc.outputs.subscriptionId }}
        run: |
          $selectedEnv = "${{ inputs.environment }}"
          $replicationPerformed = @()

          Write-Host "---- BEGIN ENVIRONMENT SECRET CONFIGURATION ----" -ForegroundColor Cyan
          Write-Host "UTC Start: $(Get-Date -Format 'yyyy-MM-dd HH:mm:ss')" -ForegroundColor Gray
          Write-Host "Target selection: $selectedEnv" -ForegroundColor Gray
          
<<<<<<< HEAD
          # This should not happen as it's validated in the Prerequisites step, but double-check
          if (-not $env:GH_TOKEN -or $env:GH_TOKEN -eq "") {
            Write-Error "GH_PAT secret not found. This should have been caught in prerequisites validation."
            exit 1
=======
          if (-not $env:GH_TOKEN) {
            Write-Warning "GH_PAT secret not found in repository secrets."
            Write-Warning "Environment secret configuration will be SKIPPED."
            Write-Host ""
            Write-Host "To enable automatic environment secret configuration:" -ForegroundColor Yellow
            Write-Host "  1. Go to: https://github.com/${{ github.repository }}/settings/secrets/actions" -ForegroundColor Yellow
            Write-Host "  2. Click 'New repository secret'" -ForegroundColor Yellow
            Write-Host "  3. Name: GH_PAT" -ForegroundColor Yellow
            Write-Host "  4. Value: Your Personal Access Token with repo and admin:org scopes" -ForegroundColor Yellow
            Write-Host "  5. Re-run this workflow with 'Configure GitHub secrets' enabled" -ForegroundColor Yellow
            Write-Host ""
            Write-Host "---- END ENVIRONMENT SECRET CONFIGURATION (SKIPPED) ----" -ForegroundColor Cyan
            exit 0
>>>>>>> f08f9665
          }
          
          # Determine which environments to configure
          $envList = if ($selectedEnv -eq "all") { @("dev", "staging", "prod") } else { @($selectedEnv) }
          
          foreach ($targetEnv in $envList) {
            Write-Host "🔑 Setting GitHub environment secrets for '$targetEnv'..." -ForegroundColor Cyan
            Write-Host "  Checking existing environment secret set BEFORE changes..." -ForegroundColor Gray
            $preListJson = gh api -H "Accept: application/vnd.github+json" repos/${{ github.repository }}/environments/$targetEnv/secrets 2>$null
            if ($LASTEXITCODE -eq 0 -and $preListJson) {
              ($preListJson | ConvertFrom-Json).secrets | ForEach-Object { Write-Host "    PRE-EXISTING: $($_.name)" -ForegroundColor DarkGray }
            } else {
              Write-Host "    (Could not list pre-existing secrets or none present)" -ForegroundColor DarkGray
            }
            
            Write-Host "  Setting AZUREAPPSERVICE_CLIENTID..." -ForegroundColor Gray
            gh secret set AZUREAPPSERVICE_CLIENTID --env $targetEnv --repo ${{ github.repository }} --body "$env:CLIENT_ID"
            if ($LASTEXITCODE -ne 0) { Write-Error "Failed to set CLIENTID for $targetEnv"; exit 1 }
            
            Write-Host "  Setting AZUREAPPSERVICE_TENANTID..." -ForegroundColor Gray
            gh secret set AZUREAPPSERVICE_TENANTID --env $targetEnv --repo ${{ github.repository }} --body "$env:TENANT_ID"
            if ($LASTEXITCODE -ne 0) { Write-Error "Failed to set TENANTID for $targetEnv"; exit 1 }
            
            Write-Host "  Setting AZUREAPPSERVICE_SUBSCRIPTIONID..." -ForegroundColor Gray
            gh secret set AZUREAPPSERVICE_SUBSCRIPTIONID --env $targetEnv --repo ${{ github.repository }} --body "$env:SUBSCRIPTION_ID"
            if ($LASTEXITCODE -ne 0) { Write-Error "Failed to set SUBSCRIPTIONID for $targetEnv"; exit 1 }

            # Replicate GH_PAT only if missing in the environment
            $respJson = gh api -H "Accept: application/vnd.github+json" repos/${{ github.repository }}/environments/$targetEnv/secrets 2>$null
            $names = @()
            if ($LASTEXITCODE -eq 0 -and $respJson) {
              $resp = $respJson | ConvertFrom-Json
              if ($resp -and $resp.secrets) { $names = $resp.secrets | ForEach-Object { $_.name } }
            }
            if ($names -notcontains 'GH_PAT') {
              Write-Host "  GH_PAT missing in '$targetEnv' - replicating from repository scope (value will be masked)" -ForegroundColor Yellow
              $patLength = $env:GH_TOKEN.Length
              gh secret set GH_PAT --env $targetEnv --repo ${{ github.repository }} --body "$env:GH_TOKEN"
              if ($LASTEXITCODE -ne 0) { Write-Error "Failed to set GH_PAT for $targetEnv"; exit 1 }
              Write-Host "    ✅ GH_PAT replicated (length: $patLength chars, value hidden)" -ForegroundColor Green
              $replicationPerformed += $targetEnv
            } else {
              Write-Host "  GH_PAT already present for '$targetEnv' - skipping replication" -ForegroundColor Gray
            }
            
            Write-Host "  ✅ Environment secrets set for '$targetEnv'!" -ForegroundColor Green
            Write-Host "  Re-listing environment secrets AFTER changes..." -ForegroundColor Gray
            $postListJson = gh api -H "Accept: application/vnd.github+json" repos/${{ github.repository }}/environments/$targetEnv/secrets 2>$null
            if ($LASTEXITCODE -eq 0 -and $postListJson) {
              ($postListJson | ConvertFrom-Json).secrets | ForEach-Object { Write-Host "    POST-SET: $($_.name)" -ForegroundColor DarkGray }
            } else {
              Write-Host "    (Could not list post-change secrets)" -ForegroundColor DarkGray
            }
            Write-Host "  ---- Completed environment '$targetEnv' ----" -ForegroundColor Gray
          }

          if ($replicationPerformed.Count -gt 0) {
            Write-Host "⚠️  SECURITY NOTE: GH_PAT was newly added to: $($replicationPerformed -join ', '). Consider replacing with least-privilege tokens." -ForegroundColor Yellow
          } else {
            Write-Host "ℹ️  No GH_PAT replication performed (all environments already had GH_PAT or replication not required)." -ForegroundColor Gray
          }

          Write-Host "UTC End: $(Get-Date -Format 'yyyy-MM-dd HH:mm:ss')" -ForegroundColor Gray
          Write-Host "---- END ENVIRONMENT SECRET CONFIGURATION ----" -ForegroundColor Cyan

      - name: Verify Environment Secrets
        env:
          GH_TOKEN: ${{ secrets.GH_PAT }}
        run: |
          $selectedEnv = "${{ inputs.environment }}"
          $replicated = @()

          Write-Host "---- BEGIN ENVIRONMENT SECRET VERIFICATION ----" -ForegroundColor Cyan
          Write-Host "UTC Start: $(Get-Date -Format 'yyyy-MM-dd HH:mm:ss')" -ForegroundColor Gray

          if (-not $env:GH_TOKEN) {
            Write-Warning "GH_PAT not available. Verification may fail for 'gh api' calls."
          }

          $envList = if ($selectedEnv -eq "all") { @("dev", "staging", "prod") } else { @($selectedEnv) }
          $ownerRepo = "${{ github.repository }}"
          $parts = $ownerRepo.Split('/')
          $owner = $parts[0]
          $repo  = $parts[1]

          $overallMissing = $false
          foreach ($targetEnv in $envList) {
            Write-Host "🔎 Verifying environment secrets for '$targetEnv'..." -ForegroundColor Cyan
            $respJson = gh api -H "Accept: application/vnd.github+json" repos/$owner/$repo/environments/$targetEnv/secrets 2>$null
            if ($LASTEXITCODE -ne 0 -or -not $respJson) {
              Write-Host "  ❌ Failed to fetch secrets for '$targetEnv' via GitHub API" -ForegroundColor Red
              $overallMissing = $true
              continue
            }
            $resp = $respJson | ConvertFrom-Json
            $names = @()
            if ($resp -and $resp.secrets) { $names = $resp.secrets | ForEach-Object { $_.name } }

            function Check-Secret([string]$name) {
              if ($names -contains $name) {
                Write-Host "  ✅ $name present" -ForegroundColor Green
              } else {
                Write-Host "  ❌ $name missing" -ForegroundColor Red
                $script:overallMissing = $true
              }
            }

            Check-Secret -name "AZUREAPPSERVICE_CLIENTID"
            Check-Secret -name "AZUREAPPSERVICE_TENANTID"
            Check-Secret -name "AZUREAPPSERVICE_SUBSCRIPTIONID"
            Check-Secret -name "GH_PAT"

            # Add to job summary
            "### 🔑 Secrets for '$targetEnv'" >> $env:GITHUB_STEP_SUMMARY
            if ($names.Count -gt 0) {
              foreach ($n in $names | Sort-Object) { "- $n" >> $env:GITHUB_STEP_SUMMARY }
            } else {
              "- (no secrets found)" >> $env:GITHUB_STEP_SUMMARY
            }
            "" >> $env:GITHUB_STEP_SUMMARY
          }

          if ($overallMissing) {
            Write-Error "One or more required environment secrets are missing. See logs above and summary for details."
            exit 1
          } else {
            Write-Host "✅ All required secrets verified for selected environment(s)." -ForegroundColor Green
          }

          Write-Host "ℹ️  GH_PAT verification complete. Ensure token scope is minimal and rotate periodically." -ForegroundColor Gray
          Write-Host "UTC End: $(Get-Date -Format 'yyyy-MM-dd HH:mm:ss')" -ForegroundColor Gray
          Write-Host "---- END ENVIRONMENT SECRET VERIFICATION ----" -ForegroundColor Cyan

  bootstrap-dev:
    name: Bootstrap Dev Environment
    if: inputs.bootstrapInfra && (inputs.environment == 'dev' || inputs.environment == 'all')
    needs: [setup-oidc, configure-secrets]
    runs-on: windows-latest
    env:
      CLIENT_ID: ${{ needs.setup-oidc.outputs.clientId || secrets.AZUREAPPSERVICE_CLIENTID }}
      TENANT_ID: ${{ needs.setup-oidc.outputs.tenantId || secrets.AZUREAPPSERVICE_TENANTID }}
      SUBSCRIPTION_ID: ${{ needs.setup-oidc.outputs.subscriptionId || secrets.AZUREAPPSERVICE_SUBSCRIPTIONID }}
    steps:
      - uses: actions/checkout@v4
      - name: Validate Azure Credentials
        run: |
          if (-not "$env:CLIENT_ID" -or -not "$env:TENANT_ID" -or -not "$env:SUBSCRIPTION_ID") {
            Write-Error "Azure credentials not found. Ensure OIDC setup is run or secrets are configured."
            exit 1
          }
      - name: Azure Login (OIDC or Secrets)
        timeout-minutes: 3
        uses: azure/login@v2
        with:
          client-id: ${{ env.CLIENT_ID }}
          tenant-id: ${{ env.TENANT_ID }}
          subscription-id: ${{ env.SUBSCRIPTION_ID }}
      - name: Bootstrap Dev Infrastructure
        run: |
          Write-Host "🚀 Bootstrapping Dev Environment..." -ForegroundColor Cyan
          Write-Host "" -ForegroundColor Gray
          Write-Host "📋 Configuration:" -ForegroundColor Yellow
          Write-Host "  Branch: dev" -ForegroundColor Gray
          Write-Host "  Environment: dev" -ForegroundColor Gray
          Write-Host "  Parameter File: infra/parameters/dev.json" -ForegroundColor Gray
          Write-Host "  Resource Group: rg-orderprocessing-dev" -ForegroundColor Gray
          Write-Host "  OIDC Subject: repo:pavanthakur/XYDataLabs.OrderProcessingSystem:ref:refs/heads/dev" -ForegroundColor Gray
          Write-Host "" -ForegroundColor Gray
          
          ./Resources/Azure-Deployment/bootstrap-enterprise-infra.ps1 -Environment dev
          if ($LASTEXITCODE -ne 0) {
            Write-Error "Bootstrap failed with exit code $LASTEXITCODE"
            exit $LASTEXITCODE
          }
      - name: Upload Bootstrap Log
        if: always()
        uses: actions/upload-artifact@v4
        with:
          name: bootstrap-log-dev
          path: Resources/Azure-Deployment/logs/bootstrap-*.log
          retention-days: 30

  bootstrap-staging:
    name: Bootstrap Staging Environment
    if: inputs.bootstrapInfra && (inputs.environment == 'staging' || inputs.environment == 'all')
    needs: [setup-oidc, configure-secrets]
    runs-on: windows-latest
    env:
      CLIENT_ID: ${{ needs.setup-oidc.outputs.clientId || secrets.AZUREAPPSERVICE_CLIENTID }}
      TENANT_ID: ${{ needs.setup-oidc.outputs.tenantId || secrets.AZUREAPPSERVICE_TENANTID }}
      SUBSCRIPTION_ID: ${{ needs.setup-oidc.outputs.subscriptionId || secrets.AZUREAPPSERVICE_SUBSCRIPTIONID }}
    steps:
      - uses: actions/checkout@v4
      - name: Validate Azure Credentials
        run: |
          if (-not "$env:CLIENT_ID" -or -not "$env:TENANT_ID" -or -not "$env:SUBSCRIPTION_ID") {
            Write-Error "Azure credentials not found. Ensure OIDC setup is run or secrets are configured."
            exit 1
          }
      - name: Azure Login (OIDC or Secrets)
        timeout-minutes: 3
        uses: azure/login@v2
        with:
          client-id: ${{ env.CLIENT_ID }}
          tenant-id: ${{ env.TENANT_ID }}
          subscription-id: ${{ env.SUBSCRIPTION_ID }}
      - name: Bootstrap Staging Infrastructure
        run: |
          Write-Host "🚀 Bootstrapping Staging Environment..." -ForegroundColor Cyan
          Write-Host "" -ForegroundColor Gray
          Write-Host "📋 Configuration:" -ForegroundColor Yellow
          Write-Host "  Branch: staging" -ForegroundColor Gray
          Write-Host "  Environment: staging" -ForegroundColor Gray
          Write-Host "  Parameter File: infra/parameters/staging.json" -ForegroundColor Gray
          Write-Host "  Resource Group: rg-orderprocessing-staging" -ForegroundColor Gray
          Write-Host "  OIDC Subject: repo:pavanthakur/XYDataLabs.OrderProcessingSystem:ref:refs/heads/staging" -ForegroundColor Gray
          Write-Host "" -ForegroundColor Gray
          
          ./Resources/Azure-Deployment/bootstrap-enterprise-infra.ps1 -Environment staging
          if ($LASTEXITCODE -ne 0) {
            Write-Error "Bootstrap failed with exit code $LASTEXITCODE"
            exit $LASTEXITCODE
          }
      - name: Upload Bootstrap Log
        if: always()
        uses: actions/upload-artifact@v4
        with:
          name: bootstrap-log-staging
          path: Resources/Azure-Deployment/logs/bootstrap-*.log
          retention-days: 30

  bootstrap-prod:
    name: Bootstrap Production Environment
    if: inputs.bootstrapInfra && (inputs.environment == 'prod' || inputs.environment == 'all')
    needs: [setup-oidc, configure-secrets]
    runs-on: windows-latest
    environment: prod
    env:
      CLIENT_ID: ${{ needs.setup-oidc.outputs.clientId || secrets.AZUREAPPSERVICE_CLIENTID }}
      TENANT_ID: ${{ needs.setup-oidc.outputs.tenantId || secrets.AZUREAPPSERVICE_TENANTID }}
      SUBSCRIPTION_ID: ${{ needs.setup-oidc.outputs.subscriptionId || secrets.AZUREAPPSERVICE_SUBSCRIPTIONID }}
    steps:
      - uses: actions/checkout@v4
      - name: Validate Azure Credentials
        run: |
          if (-not "$env:CLIENT_ID" -or -not "$env:TENANT_ID" -or -not "$env:SUBSCRIPTION_ID") {
            Write-Error "Azure credentials not found. Ensure OIDC setup is run or secrets are configured."
            exit 1
          }
      - name: Azure Login (OIDC or Secrets)
        timeout-minutes: 3
        uses: azure/login@v2
        with:
          client-id: ${{ env.CLIENT_ID }}
          tenant-id: ${{ env.TENANT_ID }}
          subscription-id: ${{ env.SUBSCRIPTION_ID }}
      - name: Bootstrap Prod Infrastructure
        run: |
          Write-Host "🚀 Bootstrapping Prod Environment..." -ForegroundColor Cyan
          Write-Host "" -ForegroundColor Gray
          Write-Host "📋 Configuration:" -ForegroundColor Yellow
          Write-Host "  Branch: main" -ForegroundColor Gray
          Write-Host "  Environment: prod" -ForegroundColor Gray
          Write-Host "  Parameter File: infra/parameters/prod.json" -ForegroundColor Gray
          Write-Host "  Resource Group: rg-orderprocessing-prod" -ForegroundColor Gray
          Write-Host "  OIDC Subject: repo:pavanthakur/XYDataLabs.OrderProcessingSystem:ref:refs/heads/main" -ForegroundColor Gray
          Write-Host "" -ForegroundColor Gray
          
          ./Resources/Azure-Deployment/bootstrap-enterprise-infra.ps1 -Environment prod
          if ($LASTEXITCODE -ne 0) {
            Write-Error "Bootstrap failed with exit code $LASTEXITCODE"
            exit $LASTEXITCODE
          }
      - name: Upload Bootstrap Log
        if: always()
        uses: actions/upload-artifact@v4
        with:
          name: bootstrap-log-prod
          path: Resources/Azure-Deployment/logs/bootstrap-*.log
          retention-days: 30

  enable-validation:
    name: Enable Pre-Deployment Validation
    if: inputs.enableValidation && inputs.bootstrapInfra
    needs: [bootstrap-dev, bootstrap-staging, bootstrap-prod]
    runs-on: windows-latest
    steps:
      - uses: actions/checkout@v4
      
      - name: Enable Validation in Workflow
        run: |
          Write-Host "🔧 Enabling pre-deployment validation..." -ForegroundColor Cyan
          
          $workflowPath = ".github/workflows/infra-deploy.yml"
          $content = Get-Content $workflowPath -Raw
          
          # Re-enable pre-validate job
          $content = $content -replace 'if: false  # TODO: Enable after bootstrap - requires Azure OIDC setup', 'if: (github.event_name == ''push'') || (github.event_name == ''workflow_dispatch'' && !inputs.dryRun)'
          
          # Re-enable job dependency
          $content = $content -replace '# needs: pre-validate  # TODO: Uncomment after bootstrap', 'needs: pre-validate'
          
          Set-Content $workflowPath -Value $content -NoNewline
          
          Write-Host "✅ Validation enabled" -ForegroundColor Green
      
      - name: Commit Changes
        run: |
          git config --global user.name "github-actions[bot]"
          git config --global user.email "github-actions[bot]@users.noreply.github.com"
          git add .github/workflows/infra-deploy.yml
          git diff --staged --quiet || git commit -m "chore(ci): enable pre-deployment validation after bootstrap"
          git push
      
      - name: Create Completion Summary
        run: |
          "## ✅ Azure Bootstrap Complete!" >> $env:GITHUB_STEP_SUMMARY
          "" >> $env:GITHUB_STEP_SUMMARY
          "### 🎉 What's Ready" >> $env:GITHUB_STEP_SUMMARY
          "- ✅ Azure OIDC configured" >> $env:GITHUB_STEP_SUMMARY
          "- ✅ GitHub secrets configured" >> $env:GITHUB_STEP_SUMMARY
          "- ✅ Infrastructure bootstrapped (${{ inputs.environment }})" >> $env:GITHUB_STEP_SUMMARY
          "- ✅ Pre-deployment validation enabled" >> $env:GITHUB_STEP_SUMMARY
          "" >> $env:GITHUB_STEP_SUMMARY
          "### 🚀 Next Steps" >> $env:GITHUB_STEP_SUMMARY
          "1. Push code changes to trigger deployment workflow" >> $env:GITHUB_STEP_SUMMARY
          "2. Monitor deployments at: [Actions](https://github.com/pavanthakur/XYDataLabs.OrderProcessingSystem/actions)" >> $env:GITHUB_STEP_SUMMARY
          "3. View resources in [Azure Portal](https://portal.azure.com)" >> $env:GITHUB_STEP_SUMMARY

  summary:
    name: Bootstrap Summary
    if: always()
    needs: [setup-oidc, configure-secrets, bootstrap-dev, bootstrap-staging, bootstrap-prod, enable-validation]
    runs-on: windows-latest
    steps:
      - name: Generate Summary
        run: |
          "## 📊 Bootstrap Workflow Summary" >> $env:GITHUB_STEP_SUMMARY
          "" >> $env:GITHUB_STEP_SUMMARY
          
          $setupOidc = "${{ needs.setup-oidc.result }}"
          $configSecrets = "${{ needs.configure-secrets.result }}"
          $bootstrapDev = "${{ needs.bootstrap-dev.result }}"
          $bootstrapStaging = "${{ needs.bootstrap-staging.result }}"
          $bootstrapProd = "${{ needs.bootstrap-prod.result }}"
          $enableVal = "${{ needs.enable-validation.result }}"
          
          "| Step | Status |" >> $env:GITHUB_STEP_SUMMARY
          "|------|--------|" >> $env:GITHUB_STEP_SUMMARY
          
          if ($setupOidc -ne "") {
            $icon = if ($setupOidc -eq "success") { "✅" } else { "❌" }
            "| Setup OIDC | $icon $setupOidc |" >> $env:GITHUB_STEP_SUMMARY
          }
          
          if ($configSecrets -ne "") {
            $icon = if ($configSecrets -eq "success") { "✅" } else { "❌" }
            "| Configure Secrets | $icon $configSecrets |" >> $env:GITHUB_STEP_SUMMARY
          }
          
          if ($bootstrapDev -ne "") {
            $icon = if ($bootstrapDev -eq "success") { "✅" } elseif ($bootstrapDev -eq "skipped") { "⏭️" } else { "❌" }
            "| Bootstrap Dev | $icon $bootstrapDev |" >> $env:GITHUB_STEP_SUMMARY
          }
          
          if ($bootstrapStaging -ne "") {
            $icon = if ($bootstrapStaging -eq "success") { "✅" } elseif ($bootstrapStaging -eq "skipped") { "⏭️" } else { "❌" }
            "| Bootstrap Staging | $icon $bootstrapStaging |" >> $env:GITHUB_STEP_SUMMARY
          }
          
          if ($bootstrapProd -ne "") {
            $icon = if ($bootstrapProd -eq "success") { "✅" } elseif ($bootstrapProd -eq "skipped") { "⏭️" } else { "❌" }
            "| Bootstrap Prod | $icon $bootstrapProd |" >> $env:GITHUB_STEP_SUMMARY
          }
          
          if ($enableVal -ne "") {
            $icon = if ($enableVal -eq "success") { "✅" } elseif ($enableVal -eq "skipped") { "⏭️" } else { "❌" }
            "| Enable Validation | $icon $enableVal |" >> $env:GITHUB_STEP_SUMMARY
          }<|MERGE_RESOLUTION|>--- conflicted
+++ resolved
@@ -427,12 +427,6 @@
           Write-Host "UTC Start: $(Get-Date -Format 'yyyy-MM-dd HH:mm:ss')" -ForegroundColor Gray
           Write-Host "Target selection: $selectedEnv" -ForegroundColor Gray
           
-<<<<<<< HEAD
-          # This should not happen as it's validated in the Prerequisites step, but double-check
-          if (-not $env:GH_TOKEN -or $env:GH_TOKEN -eq "") {
-            Write-Error "GH_PAT secret not found. This should have been caught in prerequisites validation."
-            exit 1
-=======
           if (-not $env:GH_TOKEN) {
             Write-Warning "GH_PAT secret not found in repository secrets."
             Write-Warning "Environment secret configuration will be SKIPPED."
@@ -446,7 +440,6 @@
             Write-Host ""
             Write-Host "---- END ENVIRONMENT SECRET CONFIGURATION (SKIPPED) ----" -ForegroundColor Cyan
             exit 0
->>>>>>> f08f9665
           }
           
           # Determine which environments to configure
