{
  "$schema": "https://schema.management.azure.com/schemas/2018-05-01/subscriptionDeploymentTemplate.json#",
  "contentVersion": "1.0.0.0",
  "metadata": {
    "_generator": {
      "name": "bicep",
      "version": "0.39.26.7824",
<<<<<<< HEAD
      "templateHash": "10144475362105411827"
=======
      "templateHash": "10539941081180926278"
>>>>>>> 3b027cd8
    }
  },
  "parameters": {
    "location": {
      "type": "string",
      "defaultValue": "centralindia",
      "metadata": {
        "description": "Azure region for all resources"
      }
    },
    "environment": {
      "type": "string",
      "metadata": {
        "description": "Environment code (dev, staging, prod)"
      }
    },
    "baseName": {
      "type": "string",
      "defaultValue": "orderprocessing",
      "metadata": {
        "description": "Base application name"
      }
    },
    "githubOwner": {
      "type": "string",
      "metadata": {
        "description": "GitHub owner / org prefix for global uniqueness"
      }
    },
    "appServiceSku": {
      "type": "string",
      "defaultValue": "F1",
      "metadata": {
        "description": "App Service SKU (F1, B1, P1v3, etc)"
      }
    },
    "enableIdentity": {
      "type": "bool",
      "defaultValue": true,
      "metadata": {
        "description": "Boolean to enable identity (OIDC) provisioning via deployment script"
      }
    },
    "sqlAdminUsername": {
      "type": "string",
      "defaultValue": "sqladmin",
      "metadata": {
        "description": "SQL Server admin username"
      }
    },
    "sqlAdminPassword": {
      "type": "securestring",
      "metadata": {
        "description": "SQL Server admin password"
      }
    },
    "databaseServiceObjective": {
      "type": "string",
      "defaultValue": "Basic",
      "metadata": {
        "description": "Database service objective (Basic, S0, S1, etc)"
      }
    }
  },
  "variables": {
    "rgName": "[format('rg-{0}-{1}', parameters('baseName'), parameters('environment'))]"
  },
  "resources": [
    {
      "type": "Microsoft.Resources/resourceGroups",
      "apiVersion": "2022-09-01",
      "name": "[variables('rgName')]",
      "location": "[parameters('location')]",
      "tags": {
        "env": "[parameters('environment')]",
        "app": "[parameters('baseName')]"
      }
    },
    {
      "type": "Microsoft.Resources/deployments",
      "apiVersion": "2025-04-01",
      "name": "[format('sql-{0}', parameters('environment'))]",
      "resourceGroup": "[variables('rgName')]",
      "properties": {
        "expressionEvaluationOptions": {
          "scope": "inner"
        },
        "mode": "Incremental",
        "parameters": {
          "location": {
            "value": "[parameters('location')]"
          },
          "environment": {
            "value": "[parameters('environment')]"
          },
          "baseName": {
            "value": "[parameters('baseName')]"
          },
          "sqlAdminUsername": {
            "value": "[parameters('sqlAdminUsername')]"
          },
          "sqlAdminPassword": {
            "value": "[parameters('sqlAdminPassword')]"
          },
          "databaseServiceObjective": {
            "value": "[parameters('databaseServiceObjective')]"
          }
        },
        "template": {
          "$schema": "https://schema.management.azure.com/schemas/2019-04-01/deploymentTemplate.json#",
          "contentVersion": "1.0.0.0",
          "metadata": {
            "_generator": {
              "name": "bicep",
              "version": "0.39.26.7824",
<<<<<<< HEAD
              "templateHash": "9535579242643362870"
=======
              "templateHash": "13279115937796133682"
>>>>>>> 3b027cd8
            }
          },
          "parameters": {
            "location": {
              "type": "string",
              "metadata": {
                "description": "Region"
              }
            },
            "environment": {
              "type": "string",
              "metadata": {
                "description": "Environment code"
              }
            },
            "baseName": {
              "type": "string",
              "metadata": {
                "description": "Base application name"
              }
            },
            "sqlAdminUsername": {
              "type": "string",
              "defaultValue": "sqladmin",
              "metadata": {
                "description": "SQL Server admin username"
              }
            },
            "sqlAdminPassword": {
              "type": "securestring",
              "metadata": {
                "description": "SQL Server admin password"
              }
            },
            "databaseServiceObjective": {
              "type": "string",
              "defaultValue": "Basic",
              "metadata": {
                "description": "Database service objective (Basic, S0, S1, etc)"
              }
            },
            "maxSizeGB": {
              "type": "int",
              "defaultValue": 2,
              "metadata": {
                "description": "Maximum database size in GB"
              }
            }
          },
          "variables": {
            "sqlServerName": "[format('{0}-sql-{1}', parameters('baseName'), parameters('environment'))]",
            "databaseName": "[format('OrderProcessingSystem_{0}{1}', toUpper(substring(parameters('environment'), 0, 1)), substring(parameters('environment'), 1))]"
          },
          "resources": [
            {
              "type": "Microsoft.Sql/servers",
              "apiVersion": "2023-08-01-preview",
              "name": "[variables('sqlServerName')]",
              "location": "[parameters('location')]",
              "properties": {
                "administratorLogin": "[parameters('sqlAdminUsername')]",
                "administratorLoginPassword": "[parameters('sqlAdminPassword')]",
                "version": "12.0",
                "minimalTlsVersion": "1.2",
                "publicNetworkAccess": "Enabled"
              },
              "tags": {
                "env": "[parameters('environment')]",
                "app": "[parameters('baseName')]",
                "component": "database"
              }
            },
            {
              "type": "Microsoft.Sql/servers/firewallRules",
              "apiVersion": "2023-08-01-preview",
              "name": "[format('{0}/{1}', variables('sqlServerName'), 'AllowAzureServices')]",
              "properties": {
                "startIpAddress": "0.0.0.0",
                "endIpAddress": "0.0.0.0"
              },
              "dependsOn": [
                "[resourceId('Microsoft.Sql/servers', variables('sqlServerName'))]"
              ]
            },
            {
              "type": "Microsoft.Sql/servers/databases",
              "apiVersion": "2023-08-01-preview",
              "name": "[format('{0}/{1}', variables('sqlServerName'), variables('databaseName'))]",
              "location": "[parameters('location')]",
              "sku": {
                "name": "[parameters('databaseServiceObjective')]",
                "tier": "[if(equals(parameters('databaseServiceObjective'), 'Basic'), 'Basic', 'Standard')]"
              },
              "properties": {
                "collation": "SQL_Latin1_General_CP1_CI_AS",
                "maxSizeBytes": "[mul(mul(mul(parameters('maxSizeGB'), 1024), 1024), 1024)]",
                "catalogCollation": "SQL_Latin1_General_CP1_CI_AS",
                "zoneRedundant": false,
                "readScale": "Disabled",
                "requestedBackupStorageRedundancy": "Local"
              },
              "tags": {
                "env": "[parameters('environment')]",
                "app": "[parameters('baseName')]",
                "component": "database"
              },
              "dependsOn": [
                "[resourceId('Microsoft.Sql/servers', variables('sqlServerName'))]"
              ]
            }
          ],
          "outputs": {
            "sqlServerName": {
              "type": "string",
              "value": "[variables('sqlServerName')]"
            },
            "sqlServerFqdn": {
              "type": "string",
              "value": "[reference(resourceId('Microsoft.Sql/servers', variables('sqlServerName')), '2023-08-01-preview').fullyQualifiedDomainName]"
            },
            "databaseName": {
              "type": "string",
              "value": "[variables('databaseName')]"
            },
            "sqlAdminUsername": {
              "type": "string",
              "value": "[parameters('sqlAdminUsername')]"
            }
          }
        }
      },
      "dependsOn": [
        "[subscriptionResourceId('Microsoft.Resources/resourceGroups', variables('rgName'))]"
      ]
    },
    {
      "type": "Microsoft.Resources/deployments",
      "apiVersion": "2025-04-01",
      "name": "[format('hosting-{0}', parameters('environment'))]",
      "resourceGroup": "[variables('rgName')]",
      "properties": {
        "expressionEvaluationOptions": {
          "scope": "inner"
        },
        "mode": "Incremental",
        "parameters": {
          "location": {
            "value": "[parameters('location')]"
          },
          "environment": {
            "value": "[parameters('environment')]"
          },
          "baseName": {
            "value": "[parameters('baseName')]"
          },
          "githubOwner": {
            "value": "[parameters('githubOwner')]"
          },
          "sku": {
            "value": "[parameters('appServiceSku')]"
          },
          "appInsightsConnectionString": {
            "value": "[reference(extensionResourceId(format('/subscriptions/{0}/resourceGroups/{1}', subscription().subscriptionId, variables('rgName')), 'Microsoft.Resources/deployments', format('insights-{0}', parameters('environment'))), '2025-04-01').outputs.appInsightsConnectionString.value]"
          },
          "appInsightsInstrumentationKey": {
            "value": "[reference(extensionResourceId(format('/subscriptions/{0}/resourceGroups/{1}', subscription().subscriptionId, variables('rgName')), 'Microsoft.Resources/deployments', format('insights-{0}', parameters('environment'))), '2025-04-01').outputs.appInsightsInstrumentationKey.value]"
          },
          "sqlServerFqdn": {
            "value": "[reference(extensionResourceId(format('/subscriptions/{0}/resourceGroups/{1}', subscription().subscriptionId, variables('rgName')), 'Microsoft.Resources/deployments', format('sql-{0}', parameters('environment'))), '2025-04-01').outputs.sqlServerFqdn.value]"
          },
          "sqlDatabaseName": {
            "value": "[reference(extensionResourceId(format('/subscriptions/{0}/resourceGroups/{1}', subscription().subscriptionId, variables('rgName')), 'Microsoft.Resources/deployments', format('sql-{0}', parameters('environment'))), '2025-04-01').outputs.databaseName.value]"
          },
          "sqlAdminUsername": {
            "value": "[reference(extensionResourceId(format('/subscriptions/{0}/resourceGroups/{1}', subscription().subscriptionId, variables('rgName')), 'Microsoft.Resources/deployments', format('sql-{0}', parameters('environment'))), '2025-04-01').outputs.sqlAdminUsername.value]"
          },
          "sqlAdminPassword": {
            "value": "[parameters('sqlAdminPassword')]"
          }
        },
        "template": {
          "$schema": "https://schema.management.azure.com/schemas/2019-04-01/deploymentTemplate.json#",
          "contentVersion": "1.0.0.0",
          "metadata": {
            "_generator": {
              "name": "bicep",
              "version": "0.39.26.7824",
<<<<<<< HEAD
              "templateHash": "8802794271446609534"
=======
              "templateHash": "14822221201913869570"
>>>>>>> 3b027cd8
            }
          },
          "parameters": {
            "location": {
              "type": "string",
              "metadata": {
                "description": "Region"
              }
            },
            "environment": {
              "type": "string",
              "metadata": {
                "description": "Environment code"
              }
            },
            "baseName": {
              "type": "string",
              "metadata": {
                "description": "Base application name"
              }
            },
            "githubOwner": {
              "type": "string",
              "metadata": {
                "description": "GitHub owner prefix for uniqueness"
              }
            },
            "sku": {
              "type": "string",
              "metadata": {
                "description": "App Service Plan SKU"
              }
            },
            "appInsightsConnectionString": {
              "type": "string",
              "defaultValue": "",
              "metadata": {
                "description": "App Insights Connection String (optional)"
              }
            },
            "appInsightsInstrumentationKey": {
              "type": "string",
              "defaultValue": "",
              "metadata": {
                "description": "App Insights Instrumentation Key (optional)"
              }
            },
            "sqlServerFqdn": {
              "type": "string",
              "defaultValue": "",
              "metadata": {
                "description": "SQL Server FQDN (optional)"
              }
            },
            "sqlDatabaseName": {
              "type": "string",
              "defaultValue": "",
              "metadata": {
                "description": "SQL Database Name (optional)"
              }
            },
            "sqlAdminUsername": {
              "type": "string",
              "defaultValue": "",
              "metadata": {
                "description": "SQL Admin Username (optional)"
              }
            },
            "sqlAdminPassword": {
              "type": "securestring",
              "defaultValue": "",
              "metadata": {
                "description": "SQL Admin Password (optional)"
              }
            }
          },
          "variables": {
            "planName": "[format('asp-{0}-{1}', parameters('baseName'), parameters('environment'))]",
            "apiName": "[format('{0}-{1}-api-xyapp-{2}', parameters('githubOwner'), parameters('baseName'), parameters('environment'))]",
            "uiName": "[format('{0}-{1}-ui-xyapp-{2}', parameters('githubOwner'), parameters('baseName'), parameters('environment'))]",
            "sqlConnectionString": "[if(and(and(and(not(empty(parameters('sqlServerFqdn'))), not(empty(parameters('sqlDatabaseName')))), not(empty(parameters('sqlAdminUsername')))), not(empty(parameters('sqlAdminPassword')))), format('Server=tcp:{0},1433;Initial Catalog={1};User ID={2};Password={3};Encrypt=True;TrustServerCertificate=False;Connection Timeout=30;', parameters('sqlServerFqdn'), parameters('sqlDatabaseName'), parameters('sqlAdminUsername'), parameters('sqlAdminPassword')), '')]",
            "appInsightsSettings": "[if(not(empty(parameters('appInsightsConnectionString'))), createArray(createObject('name', 'APPLICATIONINSIGHTS_CONNECTION_STRING', 'value', parameters('appInsightsConnectionString')), createObject('name', 'ApplicationInsightsAgent_EXTENSION_VERSION', 'value', '~3'), createObject('name', 'APPINSIGHTS_INSTRUMENTATIONKEY', 'value', parameters('appInsightsInstrumentationKey')), createObject('name', 'XDT_MicrosoftApplicationInsights_Mode', 'value', 'recommended')), createArray())]"
          },
          "resources": [
            {
              "type": "Microsoft.Web/serverfarms",
              "apiVersion": "2023-12-01",
              "name": "[variables('planName')]",
              "location": "[parameters('location')]",
              "sku": {
                "name": "[parameters('sku')]",
                "tier": "[if(equals(parameters('sku'), 'F1'), 'Free', parameters('sku'))]"
              },
              "properties": {
                "reserved": false
              },
              "tags": {
                "env": "[parameters('environment')]",
                "app": "[parameters('baseName')]",
                "component": "hosting"
              }
            },
            {
              "type": "Microsoft.Web/sites",
              "apiVersion": "2023-12-01",
              "name": "[variables('apiName')]",
              "location": "[parameters('location')]",
              "identity": {
                "type": "SystemAssigned"
              },
              "properties": {
                "serverFarmId": "[resourceId('Microsoft.Web/serverfarms', variables('planName'))]",
                "siteConfig": {
                  "netFrameworkVersion": "v8.0",
                  "appSettings": "[variables('appInsightsSettings')]",
                  "connectionStrings": "[if(not(empty(variables('sqlConnectionString'))), createArray(createObject('name', 'OrderProcessingSystemDbConnection', 'connectionString', variables('sqlConnectionString'), 'type', 'SQLAzure')), createArray())]"
                },
                "httpsOnly": true
              },
              "tags": {
                "env": "[parameters('environment')]",
                "app": "[parameters('baseName')]",
                "role": "api"
              },
              "dependsOn": [
                "[resourceId('Microsoft.Web/serverfarms', variables('planName'))]"
              ]
            },
            {
              "type": "Microsoft.Web/sites",
              "apiVersion": "2023-12-01",
              "name": "[variables('uiName')]",
              "location": "[parameters('location')]",
              "identity": {
                "type": "SystemAssigned"
              },
              "properties": {
                "serverFarmId": "[resourceId('Microsoft.Web/serverfarms', variables('planName'))]",
                "siteConfig": {
                  "netFrameworkVersion": "v8.0",
                  "appSettings": "[variables('appInsightsSettings')]",
                  "connectionStrings": "[if(not(empty(variables('sqlConnectionString'))), createArray(createObject('name', 'OrderProcessingSystemDbConnection', 'connectionString', variables('sqlConnectionString'), 'type', 'SQLAzure')), createArray())]"
                },
                "httpsOnly": true
              },
              "tags": {
                "env": "[parameters('environment')]",
                "app": "[parameters('baseName')]",
                "role": "ui"
              },
              "dependsOn": [
                "[resourceId('Microsoft.Web/serverfarms', variables('planName'))]"
              ]
            }
          ],
          "outputs": {
            "apiHostName": {
              "type": "string",
              "value": "[reference(resourceId('Microsoft.Web/sites', variables('apiName')), '2023-12-01').defaultHostName]"
            },
            "uiHostName": {
              "type": "string",
              "value": "[reference(resourceId('Microsoft.Web/sites', variables('uiName')), '2023-12-01').defaultHostName]"
            },
            "apiPrincipalId": {
              "type": "string",
              "value": "[reference(resourceId('Microsoft.Web/sites', variables('apiName')), '2023-12-01', 'full').identity.principalId]"
            },
            "uiPrincipalId": {
              "type": "string",
              "value": "[reference(resourceId('Microsoft.Web/sites', variables('uiName')), '2023-12-01', 'full').identity.principalId]"
            },
            "apiAppName": {
              "type": "string",
              "value": "[variables('apiName')]"
            },
            "uiAppName": {
              "type": "string",
              "value": "[variables('uiName')]"
            }
          }
        }
      },
      "dependsOn": [
        "[subscriptionResourceId('Microsoft.Resources/resourceGroups', variables('rgName'))]",
        "[extensionResourceId(format('/subscriptions/{0}/resourceGroups/{1}', subscription().subscriptionId, variables('rgName')), 'Microsoft.Resources/deployments', format('insights-{0}', parameters('environment')))]",
        "[extensionResourceId(format('/subscriptions/{0}/resourceGroups/{1}', subscription().subscriptionId, variables('rgName')), 'Microsoft.Resources/deployments', format('sql-{0}', parameters('environment')))]"
      ]
    },
    {
      "type": "Microsoft.Resources/deployments",
      "apiVersion": "2025-04-01",
      "name": "[format('keyvault-{0}', parameters('environment'))]",
      "resourceGroup": "[variables('rgName')]",
      "properties": {
        "expressionEvaluationOptions": {
          "scope": "inner"
        },
        "mode": "Incremental",
        "parameters": {
          "location": {
            "value": "[parameters('location')]"
          },
          "environment": {
            "value": "[parameters('environment')]"
          },
          "baseName": {
            "value": "[parameters('baseName')]"
          },
          "apiAppPrincipalId": {
            "value": "[reference(extensionResourceId(format('/subscriptions/{0}/resourceGroups/{1}', subscription().subscriptionId, variables('rgName')), 'Microsoft.Resources/deployments', format('hosting-{0}', parameters('environment'))), '2025-04-01').outputs.apiPrincipalId.value]"
          },
          "uiAppPrincipalId": {
            "value": "[reference(extensionResourceId(format('/subscriptions/{0}/resourceGroups/{1}', subscription().subscriptionId, variables('rgName')), 'Microsoft.Resources/deployments', format('hosting-{0}', parameters('environment'))), '2025-04-01').outputs.uiPrincipalId.value]"
          }
        },
        "template": {
          "$schema": "https://schema.management.azure.com/schemas/2019-04-01/deploymentTemplate.json#",
          "contentVersion": "1.0.0.0",
          "metadata": {
            "_generator": {
              "name": "bicep",
              "version": "0.39.26.7824",
              "templateHash": "10255448938114117545"
            }
          },
          "parameters": {
            "location": {
              "type": "string",
              "metadata": {
                "description": "Azure region for the Key Vault"
              }
            },
            "environment": {
              "type": "string",
              "metadata": {
                "description": "Environment name (dev, uat, prod)"
              }
            },
            "baseName": {
              "type": "string",
              "metadata": {
                "description": "Base application name"
              }
            },
            "apiAppPrincipalId": {
              "type": "string",
              "defaultValue": "",
              "metadata": {
                "description": "Object ID of the API App Service managed identity (for access policy)"
              }
            },
            "uiAppPrincipalId": {
              "type": "string",
              "defaultValue": "",
              "metadata": {
                "description": "Object ID of the UI App Service managed identity (for access policy)"
              }
            },
            "tenantId": {
              "type": "string",
              "defaultValue": "[subscription().tenantId]",
              "metadata": {
                "description": "Tenant ID"
              }
            }
          },
          "variables": {
            "shortBaseName": "[take(parameters('baseName'), 15)]",
            "keyVaultName": "[format('kv-{0}-{1}', variables('shortBaseName'), parameters('environment'))]"
          },
          "resources": [
            {
              "type": "Microsoft.KeyVault/vaults",
              "apiVersion": "2023-07-01",
              "name": "[variables('keyVaultName')]",
              "location": "[parameters('location')]",
              "properties": {
                "sku": {
                  "family": "A",
                  "name": "standard"
                },
                "tenantId": "[parameters('tenantId')]",
                "enableRbacAuthorization": false,
                "enabledForDeployment": false,
                "enabledForDiskEncryption": false,
                "enabledForTemplateDeployment": true,
                "enableSoftDelete": true,
                "softDeleteRetentionInDays": 90,
                "accessPolicies": []
              },
              "tags": {
                "environment": "[parameters('environment')]",
                "app": "[parameters('baseName')]"
              }
            },
            {
              "condition": "[or(not(empty(parameters('apiAppPrincipalId'))), not(empty(parameters('uiAppPrincipalId'))))]",
              "type": "Microsoft.KeyVault/vaults/accessPolicies",
              "apiVersion": "2023-07-01",
              "name": "[format('{0}/{1}', variables('keyVaultName'), 'add')]",
              "properties": {
                "accessPolicies": "[concat(if(not(empty(parameters('apiAppPrincipalId'))), createArray(createObject('tenantId', parameters('tenantId'), 'objectId', parameters('apiAppPrincipalId'), 'permissions', createObject('secrets', createArray('get', 'list')))), createArray()), if(not(empty(parameters('uiAppPrincipalId'))), createArray(createObject('tenantId', parameters('tenantId'), 'objectId', parameters('uiAppPrincipalId'), 'permissions', createObject('secrets', createArray('get', 'list')))), createArray()))]"
              },
              "dependsOn": [
                "[resourceId('Microsoft.KeyVault/vaults', variables('keyVaultName'))]"
              ]
            }
          ],
          "outputs": {
            "keyVaultName": {
              "type": "string",
              "value": "[variables('keyVaultName')]"
            },
            "keyVaultUri": {
              "type": "string",
              "value": "[reference(resourceId('Microsoft.KeyVault/vaults', variables('keyVaultName')), '2023-07-01').vaultUri]"
            },
            "keyVaultId": {
              "type": "string",
              "value": "[resourceId('Microsoft.KeyVault/vaults', variables('keyVaultName'))]"
            }
          }
        }
      },
      "dependsOn": [
        "[subscriptionResourceId('Microsoft.Resources/resourceGroups', variables('rgName'))]",
        "[extensionResourceId(format('/subscriptions/{0}/resourceGroups/{1}', subscription().subscriptionId, variables('rgName')), 'Microsoft.Resources/deployments', format('hosting-{0}', parameters('environment')))]"
      ]
    },
    {
      "type": "Microsoft.Resources/deployments",
      "apiVersion": "2025-04-01",
      "name": "[format('insights-{0}', parameters('environment'))]",
      "resourceGroup": "[variables('rgName')]",
      "properties": {
        "expressionEvaluationOptions": {
          "scope": "inner"
        },
        "mode": "Incremental",
        "parameters": {
          "location": {
            "value": "[parameters('location')]"
          },
          "environment": {
            "value": "[parameters('environment')]"
          },
          "baseName": {
            "value": "[parameters('baseName')]"
          }
        },
        "template": {
          "$schema": "https://schema.management.azure.com/schemas/2019-04-01/deploymentTemplate.json#",
          "contentVersion": "1.0.0.0",
          "metadata": {
            "_generator": {
              "name": "bicep",
              "version": "0.39.26.7824",
              "templateHash": "13008418613882004774"
            }
          },
          "parameters": {
            "location": {
              "type": "string",
              "metadata": {
                "description": "Region"
              }
            },
            "environment": {
              "type": "string",
              "metadata": {
                "description": "Environment"
              }
            },
            "baseName": {
              "type": "string",
              "metadata": {
                "description": "Base application name"
              }
            }
          },
          "variables": {
            "aiName": "[format('ai-{0}-{1}', parameters('baseName'), parameters('environment'))]"
          },
          "resources": [
            {
              "type": "Microsoft.Insights/components",
              "apiVersion": "2020-02-02",
              "name": "[variables('aiName')]",
              "location": "[parameters('location')]",
              "kind": "web",
              "properties": {
                "Application_Type": "web"
              },
              "tags": {
                "env": "[parameters('environment')]",
                "app": "[parameters('baseName')]",
                "component": "monitoring"
              }
            }
          ],
          "outputs": {
            "appInsightsName": {
              "type": "string",
              "value": "[variables('aiName')]"
            },
            "appInsightsConnectionString": {
              "type": "string",
              "value": "[reference(resourceId('Microsoft.Insights/components', variables('aiName')), '2020-02-02').ConnectionString]"
            },
            "appInsightsInstrumentationKey": {
              "type": "string",
              "value": "[reference(resourceId('Microsoft.Insights/components', variables('aiName')), '2020-02-02').InstrumentationKey]"
            }
          }
        }
      },
      "dependsOn": [
        "[subscriptionResourceId('Microsoft.Resources/resourceGroups', variables('rgName'))]"
      ]
    },
    {
      "condition": "[parameters('enableIdentity')]",
      "type": "Microsoft.Resources/deployments",
      "apiVersion": "2025-04-01",
      "name": "[format('identity-{0}', parameters('environment'))]",
      "resourceGroup": "[variables('rgName')]",
      "properties": {
        "expressionEvaluationOptions": {
          "scope": "inner"
        },
        "mode": "Incremental",
        "template": {
          "$schema": "https://schema.management.azure.com/schemas/2019-04-01/deploymentTemplate.json#",
          "contentVersion": "1.0.0.0",
          "metadata": {
            "_generator": {
              "name": "bicep",
              "version": "0.39.26.7824",
<<<<<<< HEAD
              "templateHash": "8799097058778707402"
            }
          },
          "parameters": {
            "githubOwner": {
              "type": "string",
              "metadata": {
                "description": "GitHub owner/org (placeholder)"
              }
            },
            "githubRepo": {
              "type": "string",
              "metadata": {
                "description": "GitHub repository name (placeholder)"
              }
            },
            "environment": {
              "type": "string",
              "metadata": {
                "description": "Environment code"
              }
=======
              "templateHash": "8043163046735672401"
>>>>>>> 3b027cd8
            }
          },
          "resources": [],
          "outputs": {
            "clientId": {
              "type": "string",
              "value": ""
            }
          }
        }
      },
      "dependsOn": [
        "[subscriptionResourceId('Microsoft.Resources/resourceGroups', variables('rgName'))]"
      ]
    }
  ],
  "outputs": {
    "resourceGroupName": {
      "type": "string",
      "value": "[variables('rgName')]"
    },
    "apiHostName": {
      "type": "string",
      "value": "[reference(extensionResourceId(format('/subscriptions/{0}/resourceGroups/{1}', subscription().subscriptionId, variables('rgName')), 'Microsoft.Resources/deployments', format('hosting-{0}', parameters('environment'))), '2025-04-01').outputs.apiHostName.value]"
    },
    "uiHostName": {
      "type": "string",
      "value": "[reference(extensionResourceId(format('/subscriptions/{0}/resourceGroups/{1}', subscription().subscriptionId, variables('rgName')), 'Microsoft.Resources/deployments', format('hosting-{0}', parameters('environment'))), '2025-04-01').outputs.uiHostName.value]"
    },
    "apiAppName": {
      "type": "string",
      "value": "[reference(extensionResourceId(format('/subscriptions/{0}/resourceGroups/{1}', subscription().subscriptionId, variables('rgName')), 'Microsoft.Resources/deployments', format('hosting-{0}', parameters('environment'))), '2025-04-01').outputs.apiAppName.value]"
    },
    "uiAppName": {
      "type": "string",
      "value": "[reference(extensionResourceId(format('/subscriptions/{0}/resourceGroups/{1}', subscription().subscriptionId, variables('rgName')), 'Microsoft.Resources/deployments', format('hosting-{0}', parameters('environment'))), '2025-04-01').outputs.uiAppName.value]"
    },
    "appInsightsName": {
      "type": "string",
      "value": "[reference(extensionResourceId(format('/subscriptions/{0}/resourceGroups/{1}', subscription().subscriptionId, variables('rgName')), 'Microsoft.Resources/deployments', format('insights-{0}', parameters('environment'))), '2025-04-01').outputs.appInsightsName.value]"
    },
    "appInsightsConnectionString": {
      "type": "string",
      "value": "[reference(extensionResourceId(format('/subscriptions/{0}/resourceGroups/{1}', subscription().subscriptionId, variables('rgName')), 'Microsoft.Resources/deployments', format('insights-{0}', parameters('environment'))), '2025-04-01').outputs.appInsightsConnectionString.value]"
    },
    "appInsightsInstrumentationKey": {
      "type": "string",
      "value": "[reference(extensionResourceId(format('/subscriptions/{0}/resourceGroups/{1}', subscription().subscriptionId, variables('rgName')), 'Microsoft.Resources/deployments', format('insights-{0}', parameters('environment'))), '2025-04-01').outputs.appInsightsInstrumentationKey.value]"
    },
    "sqlServerName": {
      "type": "string",
      "value": "[reference(extensionResourceId(format('/subscriptions/{0}/resourceGroups/{1}', subscription().subscriptionId, variables('rgName')), 'Microsoft.Resources/deployments', format('sql-{0}', parameters('environment'))), '2025-04-01').outputs.sqlServerName.value]"
    },
    "sqlServerFqdn": {
      "type": "string",
      "value": "[reference(extensionResourceId(format('/subscriptions/{0}/resourceGroups/{1}', subscription().subscriptionId, variables('rgName')), 'Microsoft.Resources/deployments', format('sql-{0}', parameters('environment'))), '2025-04-01').outputs.sqlServerFqdn.value]"
    },
    "databaseName": {
      "type": "string",
      "value": "[reference(extensionResourceId(format('/subscriptions/{0}/resourceGroups/{1}', subscription().subscriptionId, variables('rgName')), 'Microsoft.Resources/deployments', format('sql-{0}', parameters('environment'))), '2025-04-01').outputs.databaseName.value]"
    },
    "keyVaultName": {
      "type": "string",
      "value": "[reference(extensionResourceId(format('/subscriptions/{0}/resourceGroups/{1}', subscription().subscriptionId, variables('rgName')), 'Microsoft.Resources/deployments', format('keyvault-{0}', parameters('environment'))), '2025-04-01').outputs.keyVaultName.value]"
    },
    "keyVaultUri": {
      "type": "string",
      "value": "[reference(extensionResourceId(format('/subscriptions/{0}/resourceGroups/{1}', subscription().subscriptionId, variables('rgName')), 'Microsoft.Resources/deployments', format('keyvault-{0}', parameters('environment'))), '2025-04-01').outputs.keyVaultUri.value]"
    },
    "oidcClientId": {
      "type": "string",
      "value": "[if(parameters('enableIdentity'), reference(extensionResourceId(format('/subscriptions/{0}/resourceGroups/{1}', subscription().subscriptionId, variables('rgName')), 'Microsoft.Resources/deployments', format('identity-{0}', parameters('environment'))), '2025-04-01').outputs.clientId.value, '')]"
    }
  }
}<|MERGE_RESOLUTION|>--- conflicted
+++ resolved
@@ -5,11 +5,7 @@
     "_generator": {
       "name": "bicep",
       "version": "0.39.26.7824",
-<<<<<<< HEAD
       "templateHash": "10144475362105411827"
-=======
-      "templateHash": "10539941081180926278"
->>>>>>> 3b027cd8
     }
   },
   "parameters": {
@@ -125,11 +121,7 @@
             "_generator": {
               "name": "bicep",
               "version": "0.39.26.7824",
-<<<<<<< HEAD
               "templateHash": "9535579242643362870"
-=======
-              "templateHash": "13279115937796133682"
->>>>>>> 3b027cd8
             }
           },
           "parameters": {
@@ -317,11 +309,7 @@
             "_generator": {
               "name": "bicep",
               "version": "0.39.26.7824",
-<<<<<<< HEAD
               "templateHash": "8802794271446609534"
-=======
-              "templateHash": "14822221201913869570"
->>>>>>> 3b027cd8
             }
           },
           "parameters": {
@@ -761,7 +749,6 @@
             "_generator": {
               "name": "bicep",
               "version": "0.39.26.7824",
-<<<<<<< HEAD
               "templateHash": "8799097058778707402"
             }
           },
@@ -783,9 +770,6 @@
               "metadata": {
                 "description": "Environment code"
               }
-=======
-              "templateHash": "8043163046735672401"
->>>>>>> 3b027cd8
             }
           },
           "resources": [],
